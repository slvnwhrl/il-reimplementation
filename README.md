<<<<<<< HEAD
## Usage
### Grid Search
In order to enable efficient model (hyper)parameter exploration,
this package offers grid search that allows to run a defined number of models
for specified configurations. To specify configurations, 
a JSON file is used (see below for further explanations).
To run grid search, run the python script ``grid_search.py`` via 
``python grid_search.py`` or use the cli entry point ``trans-grid-search``. 

The following parameters are available:
* ``--config`` path to the JSON config file (required)
* ``--ouput`` path to the output directory (required)
* ``--parallel-jobs`` number of jobs (i.e., trainings) that are run in parallel (on CPU and GPU)
* ``--ensemble`` bool indicating whether to produce ensemble results or not

The command ``trans-grid-search --help`` can be run to get information about 
the available parameters.

#### Configuration file
The JSON-based configuration file needs to be passed via ``--config`` parameter.
It basically contains information about the used data as well as model (hyper)parameters.
An example can be found in the test_data folder. The schema for the JSON file is
defined as following:

```
{
  "$schema": "https://json-schema.org/draft/2020-12/schema",
  "title": "Grid search config",
  "description": "Configuration file for grid-based search/optimization",
  "type": "object",
  "properties": {
    "data": {
      "description": "Information about the used data",
      "type": "object",
      "properties": {
        "path": {
          "description": "The path to the training data",
          "type": "string"
        },
        "pattern": {
          "description": "The pattern used to find the split- and language-specific data files. In the given path the words SPLIT and LANG will be replaced.",
          "type": "string"
        },
        "languages": {
          "description": "List of languages to train on",
          "type": "array",
          "items": {
            "type": "string"
          }
        }
      }
    },
    "required": [
      "path",
      "pattern",
      "languages"
    ]
  },
  "runs_per_model": {
    "description": "The number of models that are trained per possible combination of config parameters.",
    "type": "integer"
  },
  "grids": {
    "description": "This objects contains specification for named grids.",
    "type": "object",
    "patternProperties": {
      "^.*$": {
        "description": "This object represents a single grid and contains the model (hyper)parameters as key-value pairs. Note that values can either be passed as single values or as array of different values. An exception is the sed-params parameter which expects a object containing key-value pairs of languages and paths.",
        "type": "object"
      }
    }
  },
  "required": [
    "data",
    "runs_per_model",
    "grids"
  ]
}
```

Additionally, a simple example can be found [here](https://github.com/slvnwhrl/il-reimplementation/blob/feature/grid-search/trans/docs/grid_search_config_schema.json).

In principle, all parameter values can either be passed as a single value or 
as an array of values. In any case, all possible combinations of all passed
parameter values for a specific grid will be produced and used for training. However,
two things should be noted:
* Firstly, for parameters without required values (e.g., ``--nfd``) a boolean needs
to be specified.
* Secondly, the model parameter ``--sed-params`` expects a dictionary that contains
key value pairs of language name and path to the sed parameters. If a key for a
specific language is missing, a new sed aligner will be trained.

#### Output structure
All output will be generated in the folder specified by the ``--output`` cli argument.
This folder contains a separate folder for each grid that is specified in the config folder.
The name is defined by the name used as key values in the ``grids`` property 
of the config file. This folder contains a `combinations.json` file that 
describes the different possible combinations and maps each combination to a number.
Additionally, this folder contains a separate folder for each trained language.
Each of these "language folders" contains a folder for each possible grid combination
(--> number from `combinations.json`) which, in turn, contain all the trained
models for this specific configuration. Additionally, a results text file is produced
that documents the performance average (accuracy) of all runs. If the ``--ensemble``
parameter is passed, separate results text files will be produced.
=======
# A G2P neural transducer
This package contains a cli-based g2p neural transducer, similar to that used by Makarov & Clematide 2020.

## Installation
Please make sure that you are using Python 3.7.
To install this package, perform the following steps:

* Clone the development branch and change to the package directory:

        git clone --single-branch -b development https://github.com/slvnwhrl/il-reimplementation.git neural_transducer
        cd neural_transducer

* Install the package:

  * default installation

        pip install
  
  * with cuda support
        
        pip install --cuda

  * local development (without the need to reinstall the package after changes):

        pip install -e ./

* Optionally, run unit tests:

        python setup.py test

## Usage
### Training
In order to train a model, directly run the python script ``train.py`` 
via ``python train.py`` or use the cli entry point ``trans-train``.

The most important (and required) parameters are:
* ``--train`` path to the training data
* ``--dev`` path to the development data
* ``--output`` path to the output directory

For a full list of available training configurations, use ``trans-train --help``.

### Ensembling
To ensemble a number of models based on majority voting, run the python script 
``ensembling.py`` via ``python ensembling.py`` or use the cli entry point 
``trans-ensemble``. The following parameters are required:
* ``--gold`` path to the gold data
* ``--systems`` path to the systems' data
* ``--output`` path to the output directory
>>>>>>> ff497183
<|MERGE_RESOLUTION|>--- conflicted
+++ resolved
@@ -1,5 +1,53 @@
-<<<<<<< HEAD
+# A G2P neural transducer
+This package contains a cli-based g2p neural transducer, similar to that used by Makarov & Clematide 2020.
+
+## Installation
+Please make sure that you are using Python 3.7.
+To install this package, perform the following steps:
+
+* Clone the development branch and change to the package directory:
+
+        git clone --single-branch -b development https://github.com/slvnwhrl/il-reimplementation.git neural_transducer
+        cd neural_transducer
+
+* Install the package:
+
+  * default installation
+
+        pip install
+  
+  * with cuda support
+        
+        pip install --cuda
+
+  * local development (without the need to reinstall the package after changes):
+
+        pip install -e ./
+
+* Optionally, run unit tests:
+
+        python setup.py test
+
 ## Usage
+### Training
+In order to train a model, directly run the python script ``train.py`` 
+via ``python train.py`` or use the cli entry point ``trans-train``.
+
+The most important (and required) parameters are:
+* ``--train`` path to the training data
+* ``--dev`` path to the development data
+* ``--output`` path to the output directory
+
+For a full list of available training configurations, use ``trans-train --help``.
+
+### Ensembling
+To ensemble a number of models based on majority voting, run the python script 
+``ensembling.py`` via ``python ensembling.py`` or use the cli entry point 
+``trans-ensemble``. The following parameters are required:
+* ``--gold`` path to the gold data
+* ``--systems`` path to the systems' data
+* ``--output`` path to the output directory
+
 ### Grid Search
 In order to enable efficient model (hyper)parameter exploration,
 this package offers grid search that allows to run a defined number of models
@@ -102,55 +150,4 @@
 (--> number from `combinations.json`) which, in turn, contain all the trained
 models for this specific configuration. Additionally, a results text file is produced
 that documents the performance average (accuracy) of all runs. If the ``--ensemble``
-parameter is passed, separate results text files will be produced.
-=======
-# A G2P neural transducer
-This package contains a cli-based g2p neural transducer, similar to that used by Makarov & Clematide 2020.
-
-## Installation
-Please make sure that you are using Python 3.7.
-To install this package, perform the following steps:
-
-* Clone the development branch and change to the package directory:
-
-        git clone --single-branch -b development https://github.com/slvnwhrl/il-reimplementation.git neural_transducer
-        cd neural_transducer
-
-* Install the package:
-
-  * default installation
-
-        pip install
-  
-  * with cuda support
-        
-        pip install --cuda
-
-  * local development (without the need to reinstall the package after changes):
-
-        pip install -e ./
-
-* Optionally, run unit tests:
-
-        python setup.py test
-
-## Usage
-### Training
-In order to train a model, directly run the python script ``train.py`` 
-via ``python train.py`` or use the cli entry point ``trans-train``.
-
-The most important (and required) parameters are:
-* ``--train`` path to the training data
-* ``--dev`` path to the development data
-* ``--output`` path to the output directory
-
-For a full list of available training configurations, use ``trans-train --help``.
-
-### Ensembling
-To ensemble a number of models based on majority voting, run the python script 
-``ensembling.py`` via ``python ensembling.py`` or use the cli entry point 
-``trans-ensemble``. The following parameters are required:
-* ``--gold`` path to the gold data
-* ``--systems`` path to the systems' data
-* ``--output`` path to the output directory
->>>>>>> ff497183
+parameter is passed, separate results text files will be produced.