"""Trains a grapheme-to-phoneme neural transducer."""
import argparse
import logging
import os
import random
import sys

import progressbar

import torch
import numpy as np

from trans import optimal_expert_substitutions
from trans import sed
from trans import transducer
from trans import utils
from trans import vocabulary
from trans import ENCODER_MAPPING, OPTIMIZER_MAPPING, LR_SCHEDULER_MAPPING

random.seed(1)


def decode(transducer_: transducer.Transducer, data_loader: torch.utils.data.DataLoader,
           beam_width: int = 1) -> utils.DecodingOutput:
    if beam_width == 1:
        decoding = lambda s: \
            transducer_.transduce(s.input, s.encoded_input)
    else:
        decoding = lambda s: \
            transducer_.beam_search_decode(s.input, s.encoded_input,
                                           beam_width)[0]
    predictions = []
    loss = 0
    correct = 0
    j = 0
    for batch in data_loader:
        output = decoding(batch)
        inputs, targets = batch.input, batch.target
        for i, p in enumerate(output.output):
            predictions.append(f"{inputs[i]}\t{p}")
            if p == targets[i]:
                correct += 1
        loss += output.log_p
        if j > 0 and j % 100 == 0:
            logging.info("\t\t...%d batches", j)
        j += 1
    logging.info("\t\t...%d batches", j)

    return utils.DecodingOutput(accuracy=correct / len(data_loader.dataset),
                                loss=-loss / len(data_loader.dataset),
                                predictions=predictions)


def inverse_sigmoid_schedule(k: int):
    """Probability of sampling an action from the model as function of epoch."""
    return lambda epoch: (1 - k / (k + np.exp(epoch / k)))
    return lambda epoch: (1 - k / (k + np.exp(epoch / k)))


<<<<<<< HEAD
def main(args: argparse.Namespace):
    for key, value in vars(args).items():
=======
def precompute_from_expert(s: utils.Sample, transducer_: transducer.Transducer) -> None:
    """ Precompute the optimal policy (optimal and valid actions as well as the alignment) from the expert.

    Args:
        s: A data sample.
        transducer_: The transducer object holding the expert.

    Returns:
        None
    """
    alignment_history = [0]
    action_history = [[vocabulary.BEGIN_WORD]]
    output = []
    a = 0
    stop = False

    # continue until end-of-sequence-token is found
    # (or max seq len is reached)
    while not stop and len(output) <= transducer.MAX_ACTION_SEQ_LEN:
        actions = transducer_.expert_rollout(s.input, s.target, a, output)
        # todo: allow optimization of multiple target actions
        action_history.append([actions[0]])

        char_, a, stop = transducer_.decode_single_action(s.input, actions[0], a)
        alignment_history.append(a)
        if char_ != "":
            output.append(char_)

    optimal_actions_mask = torch.full(
        (len(action_history)-1, transducer_.number_actions),
        False, dtype=torch.bool, device=args.device)
    seq_pos, emb_pos = zip(*[(s-1, a) for s in range(1, len(action_history))
                             for a in action_history[s]])
    optimal_actions_mask[seq_pos, emb_pos] = True
    s.optimal_actions_mask = optimal_actions_mask

    # now this is a crucial part: the last alignment index as well as the last action
    # are irrelevant and changing these lines will mess up training
    s.alignment_history = torch.tensor(alignment_history[:-1], device=args.device)
    s.action_history = torch.tensor(action_history[:-1], device=args.device).squeeze(dim=1)

    valid_actions_mask = torch.stack(
        # + 1 is needed to compensate for lack of end-of-seq-token
        # :-1 for same reason as above
        [transducer_.compute_valid_actions(len(s.input) + 1 - a) for a in alignment_history[:-1]], dim=0)
    s.valid_actions_mask = valid_actions_mask


def main(args: argparse.Namespace):
    dargs = args.__dict__
    for key, value in dargs.items():
>>>>>>> ff44caf0
        logging.info("%s: %s", str(key).ljust(15), value)

    os.makedirs(args.output)

    if args.pytorch_seed:
        torch.manual_seed(args.pytorch_seed)

    if args.nfd:
        logging.info("Will perform training on NFD-normalized data.")
    else:
        logging.info("Will perform training on unnormalized data.")

    vocabulary_ = vocabulary.Vocabularies()

    training_data = utils.Dataset()
    with utils.OpenNormalize(args.train, args.nfd) as f:
        for line in f:
            input_, target = line.rstrip().split("\t", 1)
            encoded_input = torch.tensor(vocabulary_.encode_input(input_),
                                         device=args.device)
            vocabulary_.encode_actions(target)
            sample = utils.Sample(input_, target, encoded_input)
            training_data.add_samples(sample)

    logging.info("%d actions: %s", len(vocabulary_.actions),
                 vocabulary_.actions)
    logging.info("%d chars: %s", len(vocabulary_.characters),
                 vocabulary_.characters)
    vocabulary_path = os.path.join(args.output, "vocabulary.pkl")
    vocabulary_.persist(vocabulary_path)
    logging.info("Wrote vocabulary to %s.", vocabulary_path)

    development_data = utils.Dataset()
    with utils.OpenNormalize(args.dev, args.nfd) as f:
        for line in f:
            input_, target = line.rstrip().split("\t", 1)
            encoded_input = torch.tensor(vocabulary_.encode_unseen_input(input_),
                                         device=args.device)
            sample = utils.Sample(input_, target, encoded_input)
            development_data.add_samples(sample)
    development_data_loader = development_data.get_data_loader()

    if args.test is not None:
        test_data = utils.Dataset()
        with utils.OpenNormalize(args.test, args.nfd) as f:
            for line in f:
                input_, *optional_target = line.rstrip().split("\t", 1)
                target = optional_target[0] if optional_target else None
                encoded_input = torch.tensor(vocabulary_.encode_unseen_input(input_),
                                             device=args.device)
                sample = utils.Sample(input_, target, encoded_input)
                test_data.add_samples(sample)
        test_data_loader = test_data.get_data_loader()

    sed_parameters_path = os.path.join(args.output, "sed.pkl")
    sed_aligner = sed.StochasticEditDistance.fit_from_data(
        training_data.samples, em_iterations=args.sed_em_iterations,
        output_path=sed_parameters_path)
    expert = optimal_expert_substitutions.OptimalSubstitutionExpert(sed_aligner)

<<<<<<< HEAD
    transducer_ = transducer.Transducer(vocabulary_, expert, args)
=======
    transducer_ = transducer.Transducer(vocabulary_, expert, **dargs)

    # precompute from expert
    for s in training_data.samples:
        precompute_from_expert(s, transducer_)
    training_data_loader = training_data.get_data_loader(is_training=True, batch_size=args.batch_size)
>>>>>>> ff44caf0

    widgets = [progressbar.Bar(">"), " ", progressbar.ETA()]
    train_progress_bar = progressbar.ProgressBar(
        widgets=widgets, maxval=args.epochs).start()

    train_log_path = os.path.join(args.output, "train.log")
    best_model_path = os.path.join(args.output, "best.model")

    with open(train_log_path, "w") as w:
        w.write("epoch\tavg_loss\ttrain_accuracy\tdev_accuracy\n")

    optimizer = OPTIMIZER_MAPPING[args.optimizer](transducer_.parameters(), args)
    scheduler = None
    if args.scheduler:
        scheduler = LR_SCHEDULER_MAPPING[args.scheduler](optimizer, args)
    train_subset_loader = utils.Dataset(training_data.samples[:100]).get_data_loader()
    # rollin_schedule = inverse_sigmoid_schedule(args.k)
    max_patience = args.patience

    logging.info("Training for a maximum of %d with a maximum patience of %d.",
                 args.epochs, max_patience)
    logging.info("Number of train batches: %d.", len(training_data_loader))

    best_train_accuracy = 0
    best_dev_accuracy = 0
    best_epoch = 0
    patience = 0

    for epoch in range(args.epochs):

        logging.info("Training...")
        transducer_.train()
        transducer_.zero_grad()
        with utils.Timer():
            train_loss = 0.
            # rollin not implemented at the moment
            # rollin = rollin_schedule(epoch)
            j = 0
            for j, batch in enumerate(training_data_loader):
<<<<<<< HEAD
                losses = []
                transducer_.zero_grad()
                for sample in batch:
                    output = transducer_.transduce(
                        input_=sample.input,
                        encoded_input=sample.encoded_input,
                        target=sample.target,
                        rollin=rollin,
                    )
                    # split losses --> optimize for all optimal actions
                    losses.extend([s for loss in output.losses for s in torch.split(loss, 1)])
                batch_loss = -torch.mean(torch.stack(losses))
                train_loss += batch_loss.item()
                batch_loss.backward()
                optimizer.step()
                if scheduler:
                    scheduler.step()
=======
                losses = transducer_.training_step(encoded_input=batch.encoded_input,
                                                   action_history=batch.action_history,
                                                   alignment_history=batch.alignment_history,
                                                   optimal_actions_mask=batch.optimal_actions_mask,
                                                   valid_actions_mask=batch.valid_actions_mask)
                train_loss += torch.mean(losses.squeeze(dim=0)).item()  # mean per batch
                losses.sum().backward()
                if j % args.grad_accumulation == 0:
                    optimizer.step()
                    transducer_.zero_grad()
>>>>>>> ff44caf0
                if j > 0 and j % 100 == 0:
                    logging.info("\t\t...%d batches", j)
            logging.info("\t\t...%d batches", j + 1)

        # avg. loss per sample
        avg_loss = train_loss / len(training_data_loader)
        logging.info("Average train loss: %.4f.", avg_loss)

        transducer_.eval()
        with torch.no_grad():
            logging.info("Evaluating on training data subset...")
            with utils.Timer():
                train_accuracy = decode(transducer_, train_subset_loader).accuracy

            if train_accuracy > best_train_accuracy:
                best_train_accuracy = train_accuracy

            patience += 1

            logging.info("Evaluating on development data...")
            with utils.Timer():
                decoding_output = decode(transducer_, development_data_loader)
                dev_accuracy = decoding_output.accuracy
                avg_dev_loss = decoding_output.loss

        if dev_accuracy > best_dev_accuracy:
            best_dev_accuracy = dev_accuracy
            best_epoch = epoch
            patience = 0
            logging.info("Found best dev accuracy %.4f.", best_dev_accuracy)
            torch.save(transducer_.state_dict(), best_model_path)
            logging.info("Saved new best model to %s.", best_model_path)

        logging.info(
            f"Epoch {epoch} / {args.epochs - 1}: train loss: {avg_loss:.4f} "
            f"dev loss: {avg_dev_loss:.4f} train acc: {train_accuracy:.4f} "
            f"dev acc: {dev_accuracy:.4f} best train acc: {best_train_accuracy:.4f} "
            f"best dev acc: {best_dev_accuracy:.4f} best epoch: {best_epoch} "
            f"patience: {patience} / {max_patience - 1}"
        )

        log_line = f"{epoch}\t{avg_loss:.4f}\t{train_accuracy:.4f}\t{dev_accuracy:.4f}\n"
        with open(train_log_path, "a") as a:
            a.write(log_line)

        if patience == max_patience:
            logging.info("Out of patience after %d epochs.", epoch + 1)
            train_progress_bar.finish()
            break

        train_progress_bar.update(epoch)

    logging.info("Finished training.")

    if not os.path.exists(best_model_path):
        sys.exit(0)

    transducer_ = transducer.Transducer(vocabulary_, expert, args)
    transducer_.load_state_dict(torch.load(best_model_path))

    transducer_.eval()
    with torch.no_grad():
        evaluations = [(development_data_loader, "dev")]
        if args.test is not None:
            evaluations.append((test_data_loader, "test"))
        for data, dataset_name in evaluations:
            logging.info("Evaluating best model on %s data using beam search "
                         "(beam width %d)...", dataset_name, args.beam_width)
            with utils.Timer():
                beam_decoding = decode(transducer_, data, args.beam_width)
            utils.write_results(beam_decoding.accuracy,
                                beam_decoding.predictions, args.output,
                                args.nfd, dataset_name, args.beam_width,
                                dargs=vars(args))
            logging.info("Evaluating best model on %s data using greedy decoding"
                         , dataset_name)
            with utils.Timer():
                greedy_decoding = decode(transducer_, data)
            utils.write_results(greedy_decoding.accuracy,
                                greedy_decoding.predictions, args.output,
                                args.nfd, dataset_name, dargs=dargs)


if __name__ == "__main__":
    logging.basicConfig(level="INFO", format="%(levelname)s: %(message)s")

    parser = argparse.ArgumentParser(
        description="Train a g2p neural transducer.")

<<<<<<< HEAD
    parser.add_argument("--pytorch-seed", type=int,
                        help="Random seed used by PyTorch.")
=======
    '''parser.add_argument("--dynet-seed", type=int, required=True,
                        help="DyNET random seed.")'''  # TODO: how to replace if at all?
>>>>>>> ff44caf0
    parser.add_argument("--train", type=str, required=True,
                        help="Path to train set data.")
    parser.add_argument("--dev", type=str, required=True,
                        help="Path to development set data.")
    parser.add_argument("--test", type=str,
                        help="Path to development set data.")
    parser.add_argument("--output", type=str, required=True,
                        help="Output directory.")
    parser.add_argument("--nfd", action="store_true",
                        help="Train on NFD-normalized data. Write out in NFC.")
    parser.add_argument("--char-dim", type=int, default=100,
                        help="Character peak_embedding dimension.")
    parser.add_argument("--action-dim", type=int, default=100,
                        help="Action peak_embedding dimension.")
    parser.add_argument("--enc-type", type=str, default='lstm',
                        choices=ENCODER_MAPPING.keys(),
                        help="Type of used encoder.")
    parser.add_argument("--dec-hidden-dim", type=int, default=200,
                        help="Decoder LSTM state dimension.")
    parser.add_argument("--dec-layers", type=int, default=1,
                        help="Number of decoder LSTM layers.")
    parser.add_argument("--beam-width", type=int, default=4,
                        help="Beam width for beam search decoding.")
    # parser.add_argument("--k", type=int, default=1,
    #                     help="k for inverse sigmoid rollin schedule.")
    parser.add_argument("--patience", type=int, default=12,
                        help="Maximal patience for early stopping.")
    parser.add_argument("--epochs", type=int, default=60,
                        help="Maximal number of training epochs.")
    parser.add_argument("--batch-size", type=int, default=5,
                        help="Batch size.")
<<<<<<< HEAD
    parser.add_argument("--optimizer", type=str, default="adadelta",
                        choices=OPTIMIZER_MAPPING.keys(),
                        help="Optimizer used in training.")
    parser.add_argument("--scheduler", type=str,
                        choices=LR_SCHEDULER_MAPPING.keys(),
                        help="Scheduler used in training.")
=======
    parser.add_argument("--grad-accumulation", type=int, default=1,
                        help="Gradient accumulation.")
>>>>>>> ff44caf0
    parser.add_argument("--sed-em-iterations", type=int, default=10,
                        help="SED EM iterations.")
    parser.add_argument("--device", type=str, default='cpu',
                        help="Device to run training on.")

    args, _ = parser.parse_known_args()

    # encoder-specific configs
    encoder_group = parser.add_argument_group("Encoder specific configuration")
    ENCODER_MAPPING[args.enc_type].add_args(encoder_group)

    # optimizer-specific configs
    optimizer_group = parser.add_argument_group("Optimizer specific configuration")
    OPTIMIZER_MAPPING[args.optimizer].add_args(optimizer_group)

    # scheduler-specific configs
    if args.scheduler:
        scheduler_group = parser.add_argument_group("LR scheduler specific configuration")
        LR_SCHEDULER_MAPPING[args.scheduler].add_args(scheduler_group)

    args = parser.parse_args()
    main(args)<|MERGE_RESOLUTION|>--- conflicted
+++ resolved
@@ -56,11 +56,6 @@
     return lambda epoch: (1 - k / (k + np.exp(epoch / k)))
     return lambda epoch: (1 - k / (k + np.exp(epoch / k)))
 
-
-<<<<<<< HEAD
-def main(args: argparse.Namespace):
-    for key, value in vars(args).items():
-=======
 def precompute_from_expert(s: utils.Sample, transducer_: transducer.Transducer) -> None:
     """ Precompute the optimal policy (optimal and valid actions as well as the alignment) from the expert.
 
@@ -110,9 +105,7 @@
 
 
 def main(args: argparse.Namespace):
-    dargs = args.__dict__
-    for key, value in dargs.items():
->>>>>>> ff44caf0
+    for key, value in vars(args).items():
         logging.info("%s: %s", str(key).ljust(15), value)
 
     os.makedirs(args.output)
@@ -173,16 +166,12 @@
         output_path=sed_parameters_path)
     expert = optimal_expert_substitutions.OptimalSubstitutionExpert(sed_aligner)
 
-<<<<<<< HEAD
     transducer_ = transducer.Transducer(vocabulary_, expert, args)
-=======
-    transducer_ = transducer.Transducer(vocabulary_, expert, **dargs)
 
     # precompute from expert
     for s in training_data.samples:
         precompute_from_expert(s, transducer_)
     training_data_loader = training_data.get_data_loader(is_training=True, batch_size=args.batch_size)
->>>>>>> ff44caf0
 
     widgets = [progressbar.Bar(">"), " ", progressbar.ETA()]
     train_progress_bar = progressbar.ProgressBar(
@@ -222,25 +211,6 @@
             # rollin = rollin_schedule(epoch)
             j = 0
             for j, batch in enumerate(training_data_loader):
-<<<<<<< HEAD
-                losses = []
-                transducer_.zero_grad()
-                for sample in batch:
-                    output = transducer_.transduce(
-                        input_=sample.input,
-                        encoded_input=sample.encoded_input,
-                        target=sample.target,
-                        rollin=rollin,
-                    )
-                    # split losses --> optimize for all optimal actions
-                    losses.extend([s for loss in output.losses for s in torch.split(loss, 1)])
-                batch_loss = -torch.mean(torch.stack(losses))
-                train_loss += batch_loss.item()
-                batch_loss.backward()
-                optimizer.step()
-                if scheduler:
-                    scheduler.step()
-=======
                 losses = transducer_.training_step(encoded_input=batch.encoded_input,
                                                    action_history=batch.action_history,
                                                    alignment_history=batch.alignment_history,
@@ -250,8 +220,9 @@
                 losses.sum().backward()
                 if j % args.grad_accumulation == 0:
                     optimizer.step()
+                    if scheduler:
+                        scheduler.step()
                     transducer_.zero_grad()
->>>>>>> ff44caf0
                 if j > 0 and j % 100 == 0:
                     logging.info("\t\t...%d batches", j)
             logging.info("\t\t...%d batches", j + 1)
@@ -341,13 +312,8 @@
     parser = argparse.ArgumentParser(
         description="Train a g2p neural transducer.")
 
-<<<<<<< HEAD
     parser.add_argument("--pytorch-seed", type=int,
                         help="Random seed used by PyTorch.")
-=======
-    '''parser.add_argument("--dynet-seed", type=int, required=True,
-                        help="DyNET random seed.")'''  # TODO: how to replace if at all?
->>>>>>> ff44caf0
     parser.add_argument("--train", type=str, required=True,
                         help="Path to train set data.")
     parser.add_argument("--dev", type=str, required=True,
@@ -379,17 +345,14 @@
                         help="Maximal number of training epochs.")
     parser.add_argument("--batch-size", type=int, default=5,
                         help="Batch size.")
-<<<<<<< HEAD
+    parser.add_argument("--grad-accumulation", type=int, default=1,
+                    help="Gradient accumulation.")
     parser.add_argument("--optimizer", type=str, default="adadelta",
                         choices=OPTIMIZER_MAPPING.keys(),
                         help="Optimizer used in training.")
     parser.add_argument("--scheduler", type=str,
                         choices=LR_SCHEDULER_MAPPING.keys(),
                         help="Scheduler used in training.")
-=======
-    parser.add_argument("--grad-accumulation", type=int, default=1,
-                        help="Gradient accumulation.")
->>>>>>> ff44caf0
     parser.add_argument("--sed-em-iterations", type=int, default=10,
                         help="SED EM iterations.")
     parser.add_argument("--device", type=str, default='cpu',
