"""Defines a neural transducer."""
from typing import Any, Dict, List, Optional, Tuple, Union
import dataclasses
import functools
import heapq
import argparse

import torch
import numpy as np

from trans import optimal_expert
from trans import vocabulary
from trans.actions import ConditionalCopy, ConditionalDel, ConditionalIns, \
    ConditionalSub, Edit, EndOfSequence, GenerativeEdit, BeginOfSequence
<<<<<<< HEAD
from trans.vocabulary import BEGIN_WORD, COPY, DELETE, END_WORD
from trans import ENCODER_MAPPING

=======
from trans.vocabulary import BEGIN_WORD, COPY, DELETE, END_WORD, PAD
>>>>>>> ff44caf0

MAX_ACTION_SEQ_LEN = 150
MAX_INPUT_SEQ_LEN = 100


@functools.total_ordering
@dataclasses.dataclass
class Output:
    action_history: List[Any]
    output: Union[str, List[str]]
    log_p: float
    losses: Optional[torch.tensor] = None

    def __lt__(self, other):
        return self.log_p < other.log_p

    def __eq__(self, other):
        return self.log_p == other.log_p


@dataclasses.dataclass
class Hypothesis:
    action_history: torch.tensor
    alignment: torch.tensor
    decoder: Tuple[torch.tensor, torch.tensor]
    negative_log_p: float
    output: List[str]


@functools.total_ordering
@dataclasses.dataclass
class Expansion:
    action: Any
    decoder: Tuple[torch.tensor, torch.tensor]
    from_hypothesis: Hypothesis
    negative_log_p: float

    def __lt__(self, other):
        return self.negative_log_p < other.negative_log_p

    def __eq__(self, other):
        return self.negative_log_p == other.negative_log_p


class Transducer(torch.nn.Module):
    def __init__(self, vocab: vocabulary.Vocabularies,
                 expert: optimal_expert.Expert, args: argparse.Namespace):

        super().__init__()
        self.device = torch.device(args.device)

        self.vocab = vocab
        self.optimal_expert = expert

        self.number_characters = len(vocab.characters)
        self.number_actions = len(vocab.actions)
        self.substitutions = self.vocab.substitutions
        self.inserts = self.vocab.insertions

        self.dec_layers = dec_layers
        self.dec_hidden_dim = dec_hidden_dim

        # encoder
        self.char_lookup = torch.nn.Embedding(
            num_embeddings=self.number_characters,
<<<<<<< HEAD
            embedding_dim=args.char_dim,
=======
            embedding_dim=char_dim,
            device=self.device,
            padding_idx=PAD
        )

        self.enc = torch.nn.LSTM(
            input_size=char_dim,
            hidden_size=enc_hidden_dim,
            num_layers=enc_layers,
            bidirectional=True,
>>>>>>> ff44caf0
            device=self.device,
        )
        self.enc = ENCODER_MAPPING[args.enc_type](args)

        # decoder
        self.act_lookup = torch.nn.Embedding(
            num_embeddings=self.number_actions,
            embedding_dim=args.action_dim,
            device=self.device,
            padding_idx=PAD
        )

        decoder_input_dim = self.enc.output_size + args.action_dim

        self.dec = torch.nn.LSTM(
            input_size=decoder_input_dim,
            hidden_size=args.dec_hidden_dim,
            num_layers=args.dec_layers,
            device=self.device,
        )

<<<<<<< HEAD
        self.h0_c0 = (  # batch size 1
            torch.zeros((args.dec_layers, 1, args.dec_hidden_dim), device=self.device),
            torch.zeros((args.dec_layers, 1, args.dec_hidden_dim), device=self.device),
        )
=======
        self._h0_c0 = None
>>>>>>> ff44caf0

        # classifier
        self.W = torch.nn.Linear(
            in_features=args.dec_hidden_dim,
            out_features=self.number_actions,
            device=self.device,

        )

        # maps action index to alignment update
        alignment_update = [0] * self.number_actions
        for i, action in enumerate(self.vocab.actions.i2w):
            if isinstance(action,
                          (ConditionalCopy, ConditionalDel, ConditionalSub)):
                alignment_update[i] = 1
        self.alignment_update = torch.tensor(alignment_update, device=self.device)

        # lookup for valid actions (given length of encoder suffix)
        self.valid_actions_lookup = torch.stack(
            [self.compute_valid_actions(i)
             for i in range(MAX_INPUT_SEQ_LEN)],
            dim=0).unsqueeze(dim=0)

    @property
    def h0_c0(self):
        return self._h0_c0

    @h0_c0.setter
    def h0_c0(self, batch_size):
        if not self._h0_c0 or \
                (batch_size and self._h0_c0[0].size(1) != batch_size):
            self._h0_c0 = (
                torch.zeros((self.dec_layers, batch_size, self.dec_hidden_dim), device=self.device),
                torch.zeros((self.dec_layers, batch_size, self.dec_hidden_dim), device=self.device),
            )

    def input_embedding(self, input_: torch.tensor, is_training: bool) -> torch.tensor:
        """Returns a list of character embeddings for the input.

        Args:
            input_: The encoded input string(s).
            is_training: is_training: Bool indicating whether model is in training or not. If True, UNK words are represented as average trained embeddings.

        Returns:
            The corresponding embeddings.
            """
        if input_.dim() == 1:
            input_tensor = input_.unsqueeze(dim=0)
        emb = self.char_lookup(input_)

        if not is_training:

            unk_indices = input_ >= self.number_characters
            if unk_indices.sum().item() > 0:
                # UNK is the average of trained embeddings (excluding UNK)
                ids_tensor = torch.tensor(
                    range(1, self.number_characters),
                    dtype=torch.int,
                    device=self.device,
                )
                unk = self.char_lookup(ids_tensor).mean(dim=0)
                emb[unk_indices] = unk

        return emb

    def compute_valid_actions(self, length_encoder_suffix: int) -> torch.tensor:
        """Computes the valid actions for a given encoder suffix as a boolean mask.

        Args:
            length_encoder_suffix: The length of the encoder suffix.

        Returns:
            The boolean mask for the given length."""
        valid_actions = torch.full((self.number_actions,), False,
                                   dtype=torch.bool, device=self.device)
        valid_actions[END_WORD] = True
        valid_actions[self.inserts] = True
        if length_encoder_suffix > 1:
            valid_actions[[COPY, DELETE]] = True
            valid_actions[self.substitutions] = True
        return valid_actions

    @staticmethod
    def sample(log_probs: np.array) -> int:
        """Samples an action from a log-probability distribution."""
        dist = np.exp(log_probs)
        rand = np.random.rand()
        for action, p in enumerate(dist):
            rand -= p
            if rand <= 0:
                break
        return action

    @staticmethod
    def remap_actions(action_scores: Dict[Any, float]) -> Dict[Any, float]:
        """Maps a generative oracle's edit to their conditional counterparts."""
        remapped_action_scores = dict()
        for action, score in action_scores.items():
            if isinstance(action, GenerativeEdit):
                remapped_action = action.conditional_counterpart()
            elif isinstance(action, Edit):
                remapped_action = action
            else:
                raise ValueError(f"Unknown action: {action, score}.\n"
                                 f"action_scores: {action_scores}")
            remapped_action_scores[remapped_action] = score
        return remapped_action_scores

    def expert_rollout(self, input_: str, target: str, alignment: int,
                       prediction: List[str]) -> List[int]:
        """Rolls out with optimal expert policy.

        Args:
            input_: Input string (x).
            target: Target prediction (t).
            alignment: Position of control in the input string.
            prediction: The current prediction so far (y).

        Returns:
            List of optimal actions as integer codes."""
        raw_action_scores = self.optimal_expert.score(
            input_, target, alignment, prediction)
        action_scores = self.remap_actions(raw_action_scores)

        optimal_value = min(action_scores.values())
        return [self.vocab.encode_unseen_action(action)
                for action, value in action_scores.items()
                if value == optimal_value]

    def mark_as_invalid(self, logits: torch.tensor,
                        valid_actions_mask: torch.tensor) -> torch.tensor:
        """Mark all logits for all non-valid actions as such (i.e., they are set to -infinity).

        Args:
            logits: The logits.
            valid_actions_mask: A boolean mask indicating all valid actions for all tokens in the batch.
        Returns:
            The 'corrected' logits."""
        log_validity = torch.full(
            logits.size(),
            -np.inf,
            device=self.device,
        )  # All actions invalid by default.
        log_validity[valid_actions_mask] = 0.
        return logits + log_validity

    def log_softmax(self, logits: torch.tensor,
                    valid_actions_mask: torch.tensor) -> torch.tensor:
        """Applies the log_softmax function to all valid actions.
        Args:
            logits: The logits.
            valid_actions_mask: A boolean mask indicating all valid actions for all tokens in the batch.

        Returns:
            The logits after marking non-valid actions as such and applying the log_softmax function."""
        logits_valid = self.mark_as_invalid(logits, valid_actions_mask)
        return torch.nn.functional.log_softmax(logits_valid, dim=2)

    def log_sum_softmax_loss(self, logits: torch.tensor,
                             optimal_actions_mask: torch.tensor,
                             valid_actions_mask: torch.tensor) -> torch.tensor:
        """Compute log loss similar to Riezler et al 2000.

        Args:
            logits: The logits for which the loss is computed.
            optimal_actions_mask: A boolean mask indicating the optimal action for all tokens in the batch.
            valid_actions_mask: A boolean mask indicating all valid actions for all tokens in the batch.

        Returns:
            The computed loss."""
        logits_valid = self.mark_as_invalid(logits, valid_actions_mask)
        # padding can be inferred from optimal actions
        # --> if mask only consists of False values
        paddings = ~torch.any(optimal_actions_mask, dim=2)
        logits_valid[paddings] = -np.inf
        logits_optimal = logits_valid.clone()
        logits_optimal[~(valid_actions_mask * optimal_actions_mask)] = -np.inf

        log_sum_selected_terms = torch.logsumexp(
            logits_optimal,
            dim=2,
        )

        normalization_term = torch.logsumexp(
            logits_valid,
            dim=2,
        )

        if paddings.sum() > 0:
            log_sum_selected_terms =\
                torch.where(~paddings, log_sum_selected_terms, torch.tensor(0.))
            normalization_term =\
                torch.where(~paddings, normalization_term, torch.tensor(0.))

        return log_sum_selected_terms - normalization_term

    def encoder_step(self, encoded_input: torch.tensor, is_training: bool = False) -> torch.tensor:
        """Runs the encoder.

        Args:
            encoded_input: Encoded input character codes.
            is_training: Bool indicating whether model is in training or not.

        Returns:
            Encoder output."""
        input_emb = torch.transpose(self.input_embedding(encoded_input, is_training), 0, 1)
        bidirectional_emb, _ = self.enc(input_emb)  # L x B x E

        return bidirectional_emb[1:]  # drop BEGIN_WORD

    def decoder_step(self, encoder_output: torch.tensor,
                     decoder_cell_state: torch.tensor,
                     alignment: torch.tensor,
                     action_history: torch.tensor) -> torch.tensor:
        """Runs the decoder.

        Args:
            encoder_output: The encoder output.
            decoder_cell_state: The initial decoder cell state.
            alignment: The alignment for all sequences in the batch. This tensor is of shape (L x B) x 1.
            action_history: The action history.

        Returns:
            Decoder output."""
        # build decoder input
        batch_size = encoder_output.size(1)
        input_char_embedding = encoder_output \
            [alignment, torch.tensor([i for i in range(batch_size) for _ in range(len(alignment)//batch_size)],
                                     device=self.device)].unsqueeze(dim=0)
        input_char_embedding = torch.reshape(input_char_embedding, (batch_size, len(alignment)//batch_size, -1)).transpose(0, 1)
        previous_action_embedding = self.act_lookup(action_history)

        decoder_input = torch.cat(
            (input_char_embedding, previous_action_embedding),
            dim=2
        )

        return self.dec(decoder_input, decoder_cell_state)

    def calculate_actions(self, decoder_output: torch.tensor, valid_actions_mask: torch.tensor)\
            -> Tuple[torch.tensor, torch.tensor]:
        """Calculates the optimal actions (by choosing the max arguments) and log probabilites given the decoder
        output and valid actions for this step.

        Args:
            decoder_output: The output of the decoder.
            valid_actions_mask: A boolean mask indicating all valid actions for all tokens in the batch.

        Returns:
            tuple: A tuple containing:

                actions: The actions.
                log_probabilites: The log probabilites of all actions.
        """
        logits = self.W(decoder_output)
        log_probs = self.log_softmax(logits, valid_actions_mask)
        actions = torch.argmax(log_probs, dim=2)

        return actions, log_probs

    def training_step(self, encoded_input: torch.tensor,
                      action_history: torch.tensor,
                      alignment_history: torch.tensor,
                      optimal_actions_mask: torch.tensor,
                      valid_actions_mask: torch.tensor,
                      ) -> torch.tensor:
        """Run a training step and return the respective loss for all sequences in the batch.

        Args:
            encoded_input: Encoded input character codes.
            action_history: The action history for all sequences. During training this is based on the optimal actions (from the expert).
            alignment_history: The alignment history for all sequences. During training this is based on the optimal alignment (from the expert).
            optimal_actions_mask: A boolean mask indicating the optimal action for all tokens in the batch.
            valid_actions_mask: A boolean mask indicating all valid actions for all tokens in the batch.

        Returns:
            The loss for sequences in the batch. The loss is calculated on sequence-level, i.e., for each sequence
            a single gradient is produced."""
        batch_size = encoded_input.size()[0]

        # adjust initial decoder states if batch_size has changed
        self.h0_c0 = batch_size

        # run encoder
        bidirectional_emb = self.encoder_step(encoded_input, True)

        # run decoder & classifier
        decoder_output, _ = self.decoder_step(bidirectional_emb, self.h0_c0,
                                              alignment_history, action_history)
        logits = self.W(decoder_output)

        # compute losses
        # the loss for each seq in the batch is divided by the nr of non-padding elements
        # --> loss per seq = avg. loss per token in seq
        true_action_lengths = action_history.size(0) - (action_history == PAD).sum(dim=0)
        losses = self.log_sum_softmax_loss(logits, optimal_actions_mask, valid_actions_mask)
        losses = -losses.sum(dim=0) / true_action_lengths

        return losses

    def transduce(self, input_: List[List[str]], encoded_input: torch.tensor) -> Output:
        """Runs the transducer for greedy decoding.

        Args:
            input_: Input string.
            encoded_input: Tensor with integer character codes with dimensions (B x L x E).

        Returns:
            An Output object holding the decoded input."""
        batch_size = encoded_input.size()[0]

        # adjust initial decoder states if batch_size has changed
        self.h0_c0 = batch_size

        # initialize state variables
        alignment = torch.full((batch_size,), 0, device=self.device)
        action_history = torch.IntTensor([[[BEGIN_WORD]] * batch_size],
                                         device=self.device)
        log_p = torch.full((1, batch_size), 0.0, device=self.device)
        true_input_lengths = torch.tensor(
             # +1 because end word is not included in input
             [len(i) + 1 for i in input_], device=self.device)

        # run encoder
        bidirectional_emb = self.encoder_step(encoded_input)

        # initial cell state for decoder
        decoder = self.h0_c0

        # decoding is continued until all sequences
        # in the batch have "found" an end word
        def continue_decoding():
            return torch.any(action_history == END_WORD, dim=2).sum() < batch_size

        while continue_decoding() and action_history.size(2) <= MAX_ACTION_SEQ_LEN:
            valid_actions_mask = self.valid_actions_lookup[:, true_input_lengths - alignment]

            # run decoder
            decoder_output, decoder = self.decoder_step(bidirectional_emb, decoder,
                                                        alignment, action_history[:, :, -1])

            # get actions
            actions, log_probs = self.calculate_actions(decoder_output, valid_actions_mask)

            # update states
            log_p += log_probs[:, torch.arange(batch_size), actions.squeeze(dim=0)]
            action_history = torch.cat(
                (action_history, actions.unsqueeze(dim=2)),
                dim=2
            )
            alignment = alignment + self.alignment_update[actions.squeeze(dim=0)]

        # adjust log_p
        # --> return the token avg. of all seqs in the batch
        true_action_lengths = action_history.size(2) - (action_history == PAD).sum(dim=2)
        log_p = torch.mean(log_p.sum(dim=0) / true_action_lengths).item()

        # trim action history
        # --> first element is not considered (begin-of-sequence-token)
        # --> and only token up to the first end-of-sequence-token (including it)
        action_history = [seq[1:(seq.index(EndOfSequence()) + 1 if EndOfSequence() in seq else -1)]
                          for seq in action_history.squeeze(dim=0).tolist()]

        return Output(action_history, self.decode_encoded_output(input_, action_history),
                      log_p, None)

    def decode_encoded_output(self, input_: List[List[str]], encoded_output: List[List[int]]) -> List[str]:
        """Decode a list of encoded output sequences given their string input.

        Args:
            input_: Input string.
            encoded_output: Holds the encoded integers output (--> encoded actions) corresponding to the input sequences.

        Returns:
            A list of the decoded strings."""
        output = []
        for i, seq in enumerate(encoded_output):
            decoded_seq = ""
            alignment = 0
            for a in seq:
                char_, alignment, _ = self.decode_single_action(input_[i], a, alignment)
                decoded_seq += char_
            output.append("".join(decoded_seq))

        return output

    def decode_single_action(self, input_: Union[str, List[str]], action: Union[int, Edit],
                    alignment: Union[int, torch.tensor]) -> Tuple[str, int, bool]:
        """Decodes a single char, given the corresponding input string, action and alignment.

        Args:
            input_: The input string.
            action: The action, may be encoded or not.
            alignment: Position of control in the input string.

        Returns:
            tuple: A tuple containing:
                char_: The decoded char.
                alignment: The updated alignment.
                stop: A bool indicating whether the end of sequence is reached.
            """
        if isinstance(action, int):
            action = self.vocab.decode_action(action)
        stop = False

        if isinstance(action, ConditionalCopy):
            char_ = input_[alignment]
            alignment += 1
        elif isinstance(action, ConditionalDel):
            char_ = ""
            alignment += 1
        elif isinstance(action, ConditionalIns):
            char_ = action.new
        elif isinstance(action, ConditionalSub):
            char_ = action.new
            alignment += 1
        elif isinstance(action, EndOfSequence):
            char_ = ""
            stop = True
        elif isinstance(action, BeginOfSequence):
            char_ = ""
        else:
            raise ValueError(f"Unknown action: {action}.")

        return char_, alignment, stop

    def beam_search_decode(self, input_: str, encoded_input: torch.tensor,
                           beam_width: int) -> List[Output]:
        """Runs the transducer with beam search.

        Args:
            input_: Input string.
            encoded_input: List of integer character codes.
            beam_width: Width of the beam search.

        Returns:
            A list holding the output of the best search paths.
        """
        # run encoder
        bidirectional_emb = self.encoder_step(encoded_input)
        input_length = len(bidirectional_emb)

        beam: List[Hypothesis] = [
            Hypothesis(action_history=torch.tensor([[BEGIN_WORD]], device=self.device),
                       alignment=torch.tensor([0], device=self.device),
                       decoder=self.h0_c0,
                       negative_log_p=0.,
                       output=[])]

        hypothesis_length = 0
        complete_hypotheses = []

        while beam and beam_width > 0 and hypothesis_length <= MAX_ACTION_SEQ_LEN:

            expansions: List[Expansion] = []

            for hypothesis in beam:

                length_encoder_suffix = max(input_length - hypothesis.alignment, torch.tensor([0], device=self.device))
                valid_actions_mask = self.valid_actions_lookup[:, length_encoder_suffix]
                # decoder
                decoder_output, decoder = self.decoder_step(bidirectional_emb, hypothesis.decoder,
                                                            hypothesis.alignment,
                                                            hypothesis.action_history[-1].unsqueeze(dim=0))
                logits = self.W(decoder_output)
                log_probs = self.log_softmax(logits, valid_actions_mask)

                for action in torch.arange(0, valid_actions_mask.size(2), device=self.device):
                    if not valid_actions_mask[0, 0, action]:
                        continue
                    log_p = hypothesis.negative_log_p - \
                            log_probs[0, 0, action]  # min heap, so minus

                    heapq.heappush(expansions,
                                   Expansion(action.reshape(1, -1), decoder,
                                             hypothesis, log_p))

            beam: List[Hypothesis] = []

            for _ in range(beam_width):

                expansion: Expansion = heapq.heappop(expansions)
                from_hypothesis = expansion.from_hypothesis
                action = expansion.action
                action_history = from_hypothesis.action_history
                action_history = torch.cat(
                    (action_history, action)
                )
                output = list(from_hypothesis.output)

                # execute the action to update the transducer state
                action = self.vocab.decode_action(action.item())

                if isinstance(action, EndOfSequence):
                    # 1. COMPLETE HYPOTHESIS, REDUCE BEAM
                    complete_hypothesis = Output(
                        action_history=action_history,
                        output=["".join(output)],
                        log_p=-expansion.negative_log_p)  # undo min heap minus

                    complete_hypotheses.append(complete_hypothesis)
                    beam_width -= 1
                else:
                    # 2. EXECUTE ACTION AND ADD FULL HYPOTHESIS TO NEW BEAM
                    alignment = from_hypothesis.alignment.clone()

                    char_, alignment, _ = self.decode_single_action(input_, action, alignment)
                    if char_ != "":
                        output.append(char_)

                    hypothesis = Hypothesis(
                        action_history=action_history,
                        alignment=alignment,
                        decoder=expansion.decoder,
                        negative_log_p=expansion.negative_log_p,
                        output=output)

                    beam.append(hypothesis)

            hypothesis_length += 1

        if not complete_hypotheses:
            # nothing found because the model is very bad
            for hypothesis in beam:

                complete_hypothesis = Output(
                    action_history=hypothesis.action_history,
                    output=["".join(hypothesis.output)],
                    log_p=-hypothesis.negative_log_p)  # undo min heap minus

                complete_hypotheses.append(complete_hypothesis)

        complete_hypotheses.sort(reverse=True)
        return complete_hypotheses<|MERGE_RESOLUTION|>--- conflicted
+++ resolved
@@ -12,13 +12,9 @@
 from trans import vocabulary
 from trans.actions import ConditionalCopy, ConditionalDel, ConditionalIns, \
     ConditionalSub, Edit, EndOfSequence, GenerativeEdit, BeginOfSequence
-<<<<<<< HEAD
-from trans.vocabulary import BEGIN_WORD, COPY, DELETE, END_WORD
+from trans.vocabulary import BEGIN_WORD, COPY, DELETE, END_WORD, PAD
 from trans import ENCODER_MAPPING
 
-=======
-from trans.vocabulary import BEGIN_WORD, COPY, DELETE, END_WORD, PAD
->>>>>>> ff44caf0
 
 MAX_ACTION_SEQ_LEN = 150
 MAX_INPUT_SEQ_LEN = 100
@@ -84,22 +80,11 @@
         # encoder
         self.char_lookup = torch.nn.Embedding(
             num_embeddings=self.number_characters,
-<<<<<<< HEAD
             embedding_dim=args.char_dim,
-=======
-            embedding_dim=char_dim,
             device=self.device,
             padding_idx=PAD
         )
 
-        self.enc = torch.nn.LSTM(
-            input_size=char_dim,
-            hidden_size=enc_hidden_dim,
-            num_layers=enc_layers,
-            bidirectional=True,
->>>>>>> ff44caf0
-            device=self.device,
-        )
         self.enc = ENCODER_MAPPING[args.enc_type](args)
 
         # decoder
@@ -119,14 +104,7 @@
             device=self.device,
         )
 
-<<<<<<< HEAD
-        self.h0_c0 = (  # batch size 1
-            torch.zeros((args.dec_layers, 1, args.dec_hidden_dim), device=self.device),
-            torch.zeros((args.dec_layers, 1, args.dec_hidden_dim), device=self.device),
-        )
-=======
         self._h0_c0 = None
->>>>>>> ff44caf0
 
         # classifier
         self.W = torch.nn.Linear(
